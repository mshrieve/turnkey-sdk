--- conflicted
+++ resolved
@@ -29,12 +29,7 @@
 
 import {
   TurnkeyBrowserSDK,
-<<<<<<< HEAD
-  TurnkeySDKBrowserClient,
-  TurnkeyLocalClient,
-=======
   TurnkeySDKBrowserClient
->>>>>>> 404c5991
 } from "./sdk-client";
 
 import type {
